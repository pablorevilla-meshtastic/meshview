--- conflicted
+++ resolved
@@ -103,11 +103,8 @@
     done: Mapped[bool] = mapped_column(nullable=True)
     route: Mapped[bytes] = mapped_column(nullable=True)
     import_time: Mapped[datetime] = mapped_column(nullable=True)
-<<<<<<< HEAD
     route_return: Mapped[bytes] = mapped_column(nullable=True)
-=======
     import_time_us: Mapped[int] = mapped_column(BigInteger, nullable=True)
->>>>>>> 0a0ec5c4
 
     __table_args__ = (
         Index("idx_traceroute_import_time", "import_time"),
